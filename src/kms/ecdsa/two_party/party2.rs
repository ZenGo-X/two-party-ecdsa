use super::{hd_key, MasterKey1, MasterKey2, Party2Public};

use crate::curv::{
    elliptic::curves::traits::{ECPoint, ECScalar},
    BigInt, FE, GE,
};
<<<<<<< HEAD
use crate::party_one::{
    EphKeyGenFirstMsg as Party1EphKeyGenFirstMsg, KeyGenFirstMsg as Party1KeyGenFirstMsg,
    PDLFirstMessage as Party1PDLFirstMsg, PDLSecondMessage as Party1PDLSecondMsg,
};
use crate::{party_one, party_two};
use crate::kms::ecdsa::two_party::party1::RotationParty1Message1;
use crate::kms::rotation::two_party::Rotation;
=======

use crate::kms::rotation::two_party::{Rotation};

use serde::{Deserialize, Serialize};
use crate::kms::rotation::two_party::party1::RotationParty1Message1;
use crate::party_one::{Party1EphKeyGenFirstMessage, Party1KeyGenFirstMessage, Party1KeyGenSecondMessage, Party1PaillierKeyPair, Party1PDLFirstMessage, Party1PDLSecondMessage, Party1Private};
use crate::party_two::{compute_pubkey, Party2EcKeyPair, Party2EphCommWitness, Party2EphEcKeyPair2, Party2EphKeyGenFirstMessage, Party2EphKeyGenSecondMessage, Party2KeyGenFirstMessage, Party2KeyGenSecondMessage, Party2PaillierPublic, Party2PartialSig, Party2PDLchallenge, Party2PDLFirstMessage, Party2PDLSecondMessage, Party2Private};
>>>>>>> 3194bbb4

#[derive(Debug, Serialize, Deserialize)]
pub struct Party2SignFirstMessage {
    pub partial_sig: Party2PartialSig,
    pub second_message: Party2EphKeyGenSecondMessage,
}

// TODO: move to Party2KeyGenSecondMessage empty struct
#[derive(Debug, Serialize, Deserialize)]
pub struct Party2SecondMessage {
    pub key_gen_second_message: Party2KeyGenSecondMessage,
    pub pdl_first_message: Party2PDLFirstMessage,
}

#[derive(Serialize, Deserialize)]
pub struct Party2SignSecondMessage {
    pub message: BigInt,
    pub party_two_sign_message: Party2SignFirstMessage,
    pub x_pos_child_key: BigInt,
    pub y_pos_child_key: BigInt,
}

impl MasterKey2 {
<<<<<<< HEAD
    pub fn rotate(self, cf: &Rotation, new_paillier: &party_two::PaillierPublic) -> MasterKey2 {
=======
    pub fn rotate(&self, cf: &Rotation, new_paillier: &Party2PaillierPublic) -> MasterKey2 {
>>>>>>> 3194bbb4
        let rand_str_invert_fe = cf.rotation.invert();
        let c_key_new = new_paillier.encrypted_secret_share.clone();

        //TODO: use proper set functions
        let public = Party2Public {
            q: self.public.q,
            p1: self.public.p1.clone() * &cf.rotation,
            p2: &self.public.p2 * &cf.rotation.invert(),
            paillier_pub: new_paillier.ek.clone(),
            c_key: c_key_new,
        };
        MasterKey2 {
            public,
<<<<<<< HEAD
            private: party_two::Party2Private::update_private_key(
                &self.private,
                &rand_str_invert_fe.to_big_int(),
            ),
            chain_code: self.chain_code,
=======
            private: Party2Private::update_private_key(
                &self.private,
                &rand_str_invert_fe.to_big_int(),
            ),
            chain_code: self.chain_code.clone(),
>>>>>>> 3194bbb4
        }
    }
    pub fn get_child(&self, location_in_hir: Vec<BigInt>) -> MasterKey2 {
        let (public_key_new_child, f_l_new, cc_new) =
            hd_key(location_in_hir, &self.public.q, &self.chain_code);

        let public = Party2Public {
            q: public_key_new_child,
            p2: self.public.p2 * f_l_new,
            p1: self.public.p1,
            paillier_pub: self.public.paillier_pub.clone(),
            c_key: self.public.c_key.clone(),
        };
        MasterKey2 {
            public,
            private: Party2Private::update_private_key(
                &self.private,
                &f_l_new.to_big_int(),
            ),
            chain_code: cc_new.bytes_compressed_to_big_int(),
        }
    }

    pub fn set_master_key(
        chain_code: &BigInt,
        ec_key_pair_party2: &Party2EcKeyPair,
        party1_second_message_public_share: &GE,
        paillier_public: &Party2PaillierPublic,
    ) -> MasterKey2 {
        let party2_public = Party2Public {
            q: compute_pubkey(ec_key_pair_party2, party1_second_message_public_share),
            p2: ec_key_pair_party2.public_share,
            p1: *party1_second_message_public_share,
            paillier_pub: paillier_public.ek.clone(),
            c_key: paillier_public.encrypted_secret_share.clone(),
        };
        let party2_private = Party2Private::set_private_key(ec_key_pair_party2);
        MasterKey2 {
            public: party2_public,
            private: party2_private,
            chain_code: chain_code.clone(),
        }
    }

    //  master key of party one from counter party recovery (party two recovers party one secret share)
    pub fn counter_master_key_from_recovered_secret(&self, party_one_secret: FE) -> MasterKey1 {
        let (_, _, ec_key_pair_party1) =
            Party1KeyGenFirstMessage::create_commitments_with_fixed_secret_share(party_one_secret);
        let paillier_key_pair =
            Party1PaillierKeyPair::generate_keypair_and_encrypted_share(&ec_key_pair_party1);

        let party_one_private =
            Party1Private::set_private_key(&ec_key_pair_party1, &paillier_key_pair);

        // set master keys:
        MasterKey1::set_master_key(
            &self.chain_code,
            party_one_private,
            &ec_key_pair_party1.public_share,
            &self.public.p2,
            paillier_key_pair,
        )
    }

    pub fn key_gen_first_message() -> (Party2KeyGenFirstMessage, Party2EcKeyPair) {
        Party2KeyGenFirstMessage::create()
    }

    pub fn key_gen_second_message(
        party_one_first_message: &Party1KeyGenFirstMessage,
        party_one_second_message: &Party1KeyGenSecondMessage,
    ) -> Result<
        (
            Party2SecondMessage,
            Party2PaillierPublic,
            Party2PDLchallenge,
        ),
        (),
    > {
        let paillier_encryption_key = party_one_second_message.ek.clone();
        let paillier_encrypted_share = party_one_second_message.c_key.clone();

        let party_two_second_message =
            Party2KeyGenSecondMessage::verify_commitments_and_dlog_proof(
                &party_one_first_message,
                &party_one_second_message.ecdh_second_message,
            );

        let party_two_paillier = Party2PaillierPublic {
            ek: paillier_encryption_key.clone(),
            encrypted_secret_share: paillier_encrypted_share.clone(),
        };

        let range_proof_verify = Party2PaillierPublic::verify_range_proof(
            &party_two_paillier,
            &party_one_second_message.range_proof,
        );


        let correct_key_verify = party_one_second_message
            .correct_key_proof
            .verify(&party_two_paillier.ek);

        //restore paillier old public key and ciphertext
        let party_two_paillier_old = party_two::PaillierPublic {
            ek: party_one_second_message.old_ek.clone(),
            encrypted_secret_share: party_one_second_message.old_c_key.clone(),
        };

        let (pdl_first_message, pdl_chal) = party_two_paillier_old.pdl_challenge(
            &party_one_second_message
                .ecdh_second_message
                .comm_witness
                .public_share,
        );

        match range_proof_verify {
            Ok(_proof) => match correct_key_verify {
                Ok(_proof) => match party_two_second_message {
                    Ok(t) => Ok((
                        Party2SecondMessage {
                            key_gen_second_message: t,
                            pdl_first_message,
                        },
                        party_two_paillier_old,
                        pdl_chal,
                    )),
                    Err(_verify_com_and_dlog_party_one) => Err(()),
                },
                Err(_correct_key_error) => Err(()),
            },
            Err(_range_proof_error) => Err(()),
        }
    }

    pub fn key_gen_third_message(
        pdl_chal: &Party2PDLchallenge,
    ) -> Party2PDLSecondMessage {
        Party2PaillierPublic::pdl_decommit_c_tag_tag(&pdl_chal)
    }

    pub fn key_gen_fourth_message(
        pdl_chal: &Party2PDLchallenge,
        party_one_pdl_first_message: &Party1PDLFirstMessage,
        party_one_pdl_second_message: &Party1PDLSecondMessage,
    ) -> Result<(), ()> {
        Party2PaillierPublic::verify_pdl(
            pdl_chal,
            party_one_pdl_first_message,
            party_one_pdl_second_message,
        )
    }

    pub fn sign_first_message() -> (
        Party2EphKeyGenFirstMessage,
        Party2EphCommWitness,
        Party2EphEcKeyPair2,
    ) {
        Party2EphKeyGenFirstMessage::create_commitments()
    }
    pub fn sign_second_message(
        &self,
        ec_key_pair_party2: &Party2EphEcKeyPair2,
        eph_comm_witness: Party2EphCommWitness,
        eph_party1_first_message: &Party1EphKeyGenFirstMessage,
        message: &BigInt,
    ) -> Party2SignFirstMessage {
        let eph_key_gen_second_message = Party2EphKeyGenSecondMessage::verify_and_decommit(
            eph_comm_witness,
            eph_party1_first_message,
        )
            .expect("");

        let partial_sig = Party2PartialSig::compute(
            &self.public.paillier_pub,
            &self.public.c_key,
            &self.private,
            ec_key_pair_party2,
            &eph_party1_first_message.public_share,
            message,
        );
        Party2SignFirstMessage {
            partial_sig,
            second_message: eph_key_gen_second_message,
        }
    }
    // party2 receives new paillier key and new c_key = Enc(x1_new) = Enc(r*x_1).
    // party2 can compute locally the updated Q1. This is why this set of messages
    // is rotation and not new key gen.
    // party2 needs to verify range proof on c_key_new and correct key proof on the new paillier keys
    pub fn rotate_first_message(
<<<<<<< HEAD
        self,
        cf: &Rotation,
        party_one_rotation_first_message: &RotationParty1Message1) -> Result<MasterKey2, ()> {
        let party_two_paillier = party_two::PaillierPublic {
=======
        &self,
        cf: &Rotation,
        party_one_rotation_first_message: &RotationParty1Message1,
    ) -> Result<
        (
            Party2PDLFirstMessage,
            Party2PDLchallenge,
            Party2PaillierPublic,
        ),
        (),
    > {
        let party_two_paillier = Party2PaillierPublic {
>>>>>>> 3194bbb4
            ek: party_one_rotation_first_message.ek_new.clone(),
            encrypted_secret_share: party_one_rotation_first_message.c_key_new.clone(),
        };

<<<<<<< HEAD
        let range_proof_verify = party_two::PaillierPublic::verify_range_proof(
=======
        let range_proof_verify = Party2PaillierPublic::verify_range_proof(
>>>>>>> 3194bbb4
            &party_two_paillier,
            &party_one_rotation_first_message.range_proof,
        );

<<<<<<< HEAD
        println!("range_proof_verify = {:?}",range_proof_verify);
=======
        println!("range_proof_verify = {:?}", range_proof_verify);
>>>>>>> 3194bbb4

        let correct_key_verify = party_one_rotation_first_message
            .correct_key_proof
            .verify(&party_two_paillier.ek);

<<<<<<< HEAD
        println!("correct_key_verify = {:?}",correct_key_verify);

        let master_key = self.rotate(cf, &party_two_paillier);

        match range_proof_verify {
            Ok(_proof) => match correct_key_verify {
                Ok(_proof) => Ok(master_key),
=======
        println!("correct_key_verify = {:?}", correct_key_verify);

        // let master_key = self.rotate(cf, &party_two_paillier);
        let (pdl_first_message, pdl_chal) =
            party_two_paillier.pdl_challenge(&(&self.public.p1 * &cf.rotation));

        match range_proof_verify {
            Ok(_proof) => match correct_key_verify {
                Ok(_proof) => Ok((pdl_first_message, pdl_chal, party_two_paillier)),
>>>>>>> 3194bbb4
                Err(_correct_key_error) => Err(()),
            },
            Err(_range_proof_error) => Err(()),
        }
    }
<<<<<<< HEAD
=======
    pub fn rotate_second_message(
        pdl_chal: &Party2PDLchallenge,
    ) -> Party2PDLSecondMessage {
        Party2PaillierPublic::pdl_decommit_c_tag_tag(&pdl_chal)
    }

    pub fn rotate_third_message(
        &self,
        cf: &Rotation,
        party_two_paillier: &Party2PaillierPublic,
        pdl_chal: &Party2PDLchallenge,
        party_one_pdl_first_message: &Party1PDLFirstMessage,
        party_one_pdl_second_message: &Party1PDLSecondMessage,
    ) -> Result<MasterKey2, ()> {
        match Party2PaillierPublic::verify_pdl(
            pdl_chal,
            party_one_pdl_first_message,
            party_one_pdl_second_message,
        ) {
            Ok(_) => {
                let master_key = self.rotate(cf, party_two_paillier);
                Ok(master_key)
            }
            Err(_) => Err(()),
        }
    }
>>>>>>> 3194bbb4
}<|MERGE_RESOLUTION|>--- conflicted
+++ resolved
@@ -4,15 +4,6 @@
     elliptic::curves::traits::{ECPoint, ECScalar},
     BigInt, FE, GE,
 };
-<<<<<<< HEAD
-use crate::party_one::{
-    EphKeyGenFirstMsg as Party1EphKeyGenFirstMsg, KeyGenFirstMsg as Party1KeyGenFirstMsg,
-    PDLFirstMessage as Party1PDLFirstMsg, PDLSecondMessage as Party1PDLSecondMsg,
-};
-use crate::{party_one, party_two};
-use crate::kms::ecdsa::two_party::party1::RotationParty1Message1;
-use crate::kms::rotation::two_party::Rotation;
-=======
 
 use crate::kms::rotation::two_party::{Rotation};
 
@@ -20,7 +11,6 @@
 use crate::kms::rotation::two_party::party1::RotationParty1Message1;
 use crate::party_one::{Party1EphKeyGenFirstMessage, Party1KeyGenFirstMessage, Party1KeyGenSecondMessage, Party1PaillierKeyPair, Party1PDLFirstMessage, Party1PDLSecondMessage, Party1Private};
 use crate::party_two::{compute_pubkey, Party2EcKeyPair, Party2EphCommWitness, Party2EphEcKeyPair2, Party2EphKeyGenFirstMessage, Party2EphKeyGenSecondMessage, Party2KeyGenFirstMessage, Party2KeyGenSecondMessage, Party2PaillierPublic, Party2PartialSig, Party2PDLchallenge, Party2PDLFirstMessage, Party2PDLSecondMessage, Party2Private};
->>>>>>> 3194bbb4
 
 #[derive(Debug, Serialize, Deserialize)]
 pub struct Party2SignFirstMessage {
@@ -44,11 +34,7 @@
 }
 
 impl MasterKey2 {
-<<<<<<< HEAD
-    pub fn rotate(self, cf: &Rotation, new_paillier: &party_two::PaillierPublic) -> MasterKey2 {
-=======
     pub fn rotate(&self, cf: &Rotation, new_paillier: &Party2PaillierPublic) -> MasterKey2 {
->>>>>>> 3194bbb4
         let rand_str_invert_fe = cf.rotation.invert();
         let c_key_new = new_paillier.encrypted_secret_share.clone();
 
@@ -62,19 +48,11 @@
         };
         MasterKey2 {
             public,
-<<<<<<< HEAD
-            private: party_two::Party2Private::update_private_key(
-                &self.private,
-                &rand_str_invert_fe.to_big_int(),
-            ),
-            chain_code: self.chain_code,
-=======
             private: Party2Private::update_private_key(
                 &self.private,
                 &rand_str_invert_fe.to_big_int(),
             ),
             chain_code: self.chain_code.clone(),
->>>>>>> 3194bbb4
         }
     }
     pub fn get_child(&self, location_in_hir: Vec<BigInt>) -> MasterKey2 {
@@ -173,23 +151,16 @@
             &party_one_second_message.range_proof,
         );
 
-
-        let correct_key_verify = party_one_second_message
-            .correct_key_proof
-            .verify(&party_two_paillier.ek);
-
-        //restore paillier old public key and ciphertext
-        let party_two_paillier_old = party_two::PaillierPublic {
-            ek: party_one_second_message.old_ek.clone(),
-            encrypted_secret_share: party_one_second_message.old_c_key.clone(),
-        };
-
-        let (pdl_first_message, pdl_chal) = party_two_paillier_old.pdl_challenge(
+        let (pdl_first_message, pdl_chal) = party_two_paillier.pdl_challenge(
             &party_one_second_message
                 .ecdh_second_message
                 .comm_witness
                 .public_share,
         );
+
+        let correct_key_verify = party_one_second_message
+            .correct_key_proof
+            .verify(&party_two_paillier.ek);
 
         match range_proof_verify {
             Ok(_proof) => match correct_key_verify {
@@ -199,7 +170,7 @@
                             key_gen_second_message: t,
                             pdl_first_message,
                         },
-                        party_two_paillier_old,
+                        party_two_paillier,
                         pdl_chal,
                     )),
                     Err(_verify_com_and_dlog_party_one) => Err(()),
@@ -246,7 +217,7 @@
             eph_comm_witness,
             eph_party1_first_message,
         )
-            .expect("");
+        .expect("");
 
         let partial_sig = Party2PartialSig::compute(
             &self.public.paillier_pub,
@@ -266,12 +237,6 @@
     // is rotation and not new key gen.
     // party2 needs to verify range proof on c_key_new and correct key proof on the new paillier keys
     pub fn rotate_first_message(
-<<<<<<< HEAD
-        self,
-        cf: &Rotation,
-        party_one_rotation_first_message: &RotationParty1Message1) -> Result<MasterKey2, ()> {
-        let party_two_paillier = party_two::PaillierPublic {
-=======
         &self,
         cf: &Rotation,
         party_one_rotation_first_message: &RotationParty1Message1,
@@ -284,39 +249,21 @@
         (),
     > {
         let party_two_paillier = Party2PaillierPublic {
->>>>>>> 3194bbb4
             ek: party_one_rotation_first_message.ek_new.clone(),
             encrypted_secret_share: party_one_rotation_first_message.c_key_new.clone(),
         };
 
-<<<<<<< HEAD
-        let range_proof_verify = party_two::PaillierPublic::verify_range_proof(
-=======
         let range_proof_verify = Party2PaillierPublic::verify_range_proof(
->>>>>>> 3194bbb4
             &party_two_paillier,
             &party_one_rotation_first_message.range_proof,
         );
 
-<<<<<<< HEAD
-        println!("range_proof_verify = {:?}",range_proof_verify);
-=======
         println!("range_proof_verify = {:?}", range_proof_verify);
->>>>>>> 3194bbb4
 
         let correct_key_verify = party_one_rotation_first_message
             .correct_key_proof
             .verify(&party_two_paillier.ek);
 
-<<<<<<< HEAD
-        println!("correct_key_verify = {:?}",correct_key_verify);
-
-        let master_key = self.rotate(cf, &party_two_paillier);
-
-        match range_proof_verify {
-            Ok(_proof) => match correct_key_verify {
-                Ok(_proof) => Ok(master_key),
-=======
         println!("correct_key_verify = {:?}", correct_key_verify);
 
         // let master_key = self.rotate(cf, &party_two_paillier);
@@ -326,14 +273,11 @@
         match range_proof_verify {
             Ok(_proof) => match correct_key_verify {
                 Ok(_proof) => Ok((pdl_first_message, pdl_chal, party_two_paillier)),
->>>>>>> 3194bbb4
                 Err(_correct_key_error) => Err(()),
             },
             Err(_range_proof_error) => Err(()),
         }
     }
-<<<<<<< HEAD
-=======
     pub fn rotate_second_message(
         pdl_chal: &Party2PDLchallenge,
     ) -> Party2PDLSecondMessage {
@@ -360,5 +304,4 @@
             Err(_) => Err(()),
         }
     }
->>>>>>> 3194bbb4
 }
--- conflicted
+++ resolved
@@ -2,10 +2,12 @@
 
 #[cfg(test)]
 mod tests {
+
+    use crate::curv::arithmetic::traits::Samplable;
     use crate::curv::elliptic::curves::traits::*;
     use crate::curv::BigInt;
-    use crate::party_one::Party1Private;
     use crate::*;
+
     #[test]
     fn test_d_log_proof_party_two_party_one() {
         let (party_one_first_message, comm_witness, _ec_key_pair_party1) =
@@ -28,16 +30,9 @@
     #[test]
 
     fn test_full_key_gen() {
-        let bounds = party_one::KeyGenFirstMsg::get_lindell_secret_share_bounds();
         let (party_one_first_message, comm_witness, ec_key_pair_party1) =
-<<<<<<< HEAD
-            party_one::KeyGenFirstMsg::create_commitments_with_fixed_secret_share(ECScalar::from(
-                &party_one::KeyGenFirstMsg::get_secret_share_in_range(&bounds.0, &bounds.1)
-                    .to_big_int(),
-=======
             party_one::Party1KeyGenFirstMessage::create_commitments_with_fixed_secret_share(ECScalar::from(
                 &BigInt::sample(253),
->>>>>>> 3194bbb4
             ));
         let (party_two_first_message, _ec_key_pair_party2) =
             party_two::Party2KeyGenFirstMessage::create_with_fixed_secret_share(ECScalar::from(
@@ -61,20 +56,21 @@
             party_one::Party1PaillierKeyPair::generate_keypair_and_encrypted_share(&ec_key_pair_party1);
 
         let party_one_private =
-            Party1Private::set_private_key(&ec_key_pair_party1, &paillier_key_pair);
+            party_one::Party1Private::set_private_key(&ec_key_pair_party1, &paillier_key_pair);
 
         let party_two_paillier = party_two::Party2PaillierPublic {
             ek: paillier_key_pair.ek.clone(),
-            encrypted_secret_share: paillier_key_pair.encrypted_share_minus_q_thirds.clone().expect(""),
+            encrypted_secret_share: paillier_key_pair.encrypted_share.clone(),
         };
 
-        // zk proof of correct paillier key
         let correct_key_proof =
             party_one::Party1PaillierKeyPair::generate_ni_proof_correct_key(&paillier_key_pair);
 
         correct_key_proof
             .verify(&party_two_paillier.ek)
             .expect("bad paillier key");
+
+        // zk proof of correct paillier key
 
         // zk range proof
         let range_proof = party_one::Party1PaillierKeyPair::generate_range_proof(
